from django.utils.translation import gettext as _

from netbox.forms import NetBoxModelFilterSetForm
from tenancy.models import *
from tenancy.forms import ContactModelFilterForm
from utilities.forms import DynamicModelMultipleChoiceField, TagFilterField

__all__ = (
    'ContactFilterForm',
    'ContactGroupFilterForm',
    'ContactRoleFilterForm',
    'TenantFilterForm',
    'TenantGroupFilterForm',
)


#
# Tenants
#

class TenantGroupFilterForm(NetBoxModelFilterSetForm):
    model = TenantGroup
    parent_id = DynamicModelMultipleChoiceField(
        queryset=TenantGroup.objects.all(),
        required=False,
        label=_('Parent group')
    )
    tag = TagFilterField(model)


<<<<<<< HEAD
class TenantFilterForm(NetBoxModelFilterSetForm):
    model = Tenant
=======
class TenantFilterForm(ContactModelFilterForm, CustomFieldModelFilterForm):
    model = Tenant
    field_groups = (
        ('q', 'tag'),
        ('group_id',),
        ('contact', 'contact_role')
    )
>>>>>>> 9a0bb14e
    group_id = DynamicModelMultipleChoiceField(
        queryset=TenantGroup.objects.all(),
        required=False,
        null_option='None',
        label=_('Group')
    )
    tag = TagFilterField(model)


#
# Contacts
#

class ContactGroupFilterForm(NetBoxModelFilterSetForm):
    model = ContactGroup
    parent_id = DynamicModelMultipleChoiceField(
        queryset=ContactGroup.objects.all(),
        required=False,
        label=_('Parent group')
    )
    tag = TagFilterField(model)


class ContactRoleFilterForm(NetBoxModelFilterSetForm):
    model = ContactRole
    tag = TagFilterField(model)


class ContactFilterForm(NetBoxModelFilterSetForm):
    model = Contact
    group_id = DynamicModelMultipleChoiceField(
        queryset=ContactGroup.objects.all(),
        required=False,
        null_option='None',
        label=_('Group')
    )
    tag = TagFilterField(model)<|MERGE_RESOLUTION|>--- conflicted
+++ resolved
@@ -28,18 +28,12 @@
     tag = TagFilterField(model)
 
 
-<<<<<<< HEAD
-class TenantFilterForm(NetBoxModelFilterSetForm):
+class TenantFilterForm(ContactModelFilterForm, NetBoxModelFilterSetForm):
     model = Tenant
-=======
-class TenantFilterForm(ContactModelFilterForm, CustomFieldModelFilterForm):
-    model = Tenant
-    field_groups = (
-        ('q', 'tag'),
-        ('group_id',),
-        ('contact', 'contact_role')
+    fieldsets = (
+        (None, ('q', 'tag', 'group_id')),
+        ('Contacts', ('contact', 'contact_role'))
     )
->>>>>>> 9a0bb14e
     group_id = DynamicModelMultipleChoiceField(
         queryset=TenantGroup.objects.all(),
         required=False,
