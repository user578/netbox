--- conflicted
+++ resolved
@@ -39,23 +39,14 @@
         fields = ['id', 'name', 'slug', 'description']
 
 
-<<<<<<< HEAD
-class TenantFilterSet(NetBoxModelFilterSet):
-=======
 class ContactRoleFilterSet(OrganizationalModelFilterSet):
-    tag = TagFilter()
 
     class Meta:
         model = ContactRole
         fields = ['id', 'name', 'slug', 'description']
 
 
-class ContactFilterSet(PrimaryModelFilterSet):
-    q = django_filters.CharFilter(
-        method='search',
-        label='Search',
-    )
->>>>>>> 9a0bb14e
+class ContactFilterSet(NetBoxModelFilterSet):
     group_id = TreeNodeMultipleChoiceFilter(
         queryset=ContactGroup.objects.all(),
         field_name='group',
@@ -139,30 +130,11 @@
     )
 
     class Meta:
-<<<<<<< HEAD
-        model = ContactGroup
-        fields = ['id', 'name', 'slug', 'description']
-
-
-class ContactRoleFilterSet(OrganizationalModelFilterSet):
-
-    class Meta:
-        model = ContactRole
-        fields = ['id', 'name', 'slug', 'description']
-
-
-class ContactFilterSet(NetBoxModelFilterSet):
-=======
         model = TenantGroup
         fields = ['id', 'name', 'slug', 'description']
 
 
-class TenantFilterSet(PrimaryModelFilterSet, ContactModelFilterSet):
-    q = django_filters.CharFilter(
-        method='search',
-        label='Search',
-    )
->>>>>>> 9a0bb14e
+class TenantFilterSet(NetBoxModelFilterSet, ContactModelFilterSet):
     group_id = TreeNodeMultipleChoiceFilter(
         queryset=TenantGroup.objects.all(),
         field_name='group',
