from django import forms
from django.contrib.auth import get_user_model
from django.contrib.contenttypes.models import ContentType
from django.utils.translation import gettext_lazy as _

from core.models import DataFile, DataSource
from dcim.models import DeviceRole, DeviceType, Location, Platform, Region, Site, SiteGroup
from extras.choices import *
from extras.models import *
from extras.utils import FeatureQuery
from netbox.forms.base import NetBoxModelFilterSetForm
from tenancy.models import Tenant, TenantGroup
from utilities.forms import BOOLEAN_WITH_BLANK_CHOICES, FilterForm, add_blank_choice
from utilities.forms.fields import (
    ContentTypeChoiceField, ContentTypeMultipleChoiceField, DynamicModelMultipleChoiceField, TagFilterField,
)
from utilities.forms.widgets import APISelectMultiple, DateTimePicker
from virtualization.models import Cluster, ClusterGroup, ClusterType
from .mixins import *

__all__ = (
    'ConfigContextFilterForm',
    'ConfigRevisionFilterForm',
    'ConfigTemplateFilterForm',
    'CustomFieldChoiceSetFilterForm',
    'CustomFieldFilterForm',
    'CustomLinkFilterForm',
    'ExportTemplateFilterForm',
    'ImageAttachmentFilterForm',
    'JournalEntryFilterForm',
    'LocalConfigContextFilterForm',
    'ObjectChangeFilterForm',
    'SavedFilterFilterForm',
    'TagFilterForm',
    'WebhookFilterForm',
)


class CustomFieldFilterForm(SavedFiltersMixin, FilterForm):
    fieldsets = (
        (None, ('q', 'filter_id')),
        (_('Attributes'), (
            'type', 'content_type_id', 'group_name', 'weight', 'required', 'choice_set_id', 'ui_visibility',
            'is_cloneable',
        )),
    )
    content_type_id = ContentTypeMultipleChoiceField(
        queryset=ContentType.objects.filter(FeatureQuery('custom_fields').get_query()),
        required=False,
        label=_('Object type')
    )
    type = forms.MultipleChoiceField(
        choices=CustomFieldTypeChoices,
        required=False,
        label=_('Field type')
    )
    group_name = forms.CharField(
        label=_('Group name'),
        required=False
    )
    weight = forms.IntegerField(
        label=_('Weight'),
        required=False
    )
    required = forms.NullBooleanField(
        label=_('Required'),
        required=False,
        widget=forms.Select(
            choices=BOOLEAN_WITH_BLANK_CHOICES
        )
    )
    choice_set_id = DynamicModelMultipleChoiceField(
        queryset=CustomFieldChoiceSet.objects.all(),
        required=False,
        label=_('Choice set')
    )
    ui_visibility = forms.ChoiceField(
        choices=add_blank_choice(CustomFieldVisibilityChoices),
        required=False,
        label=_('UI visibility')
    )
    is_cloneable = forms.NullBooleanField(
        label=_('Is cloneable'),
        required=False,
        widget=forms.Select(
            choices=BOOLEAN_WITH_BLANK_CHOICES
        )
    )


class CustomFieldChoiceSetFilterForm(SavedFiltersMixin, FilterForm):
    fieldsets = (
        (None, ('q', 'filter_id')),
        (_('Choices'), ('base_choices', 'choice')),
    )
    base_choices = forms.MultipleChoiceField(
        choices=CustomFieldChoiceSetBaseChoices,
        required=False
    )
    choice = forms.CharField(
        required=False
    )


class CustomLinkFilterForm(SavedFiltersMixin, FilterForm):
    fieldsets = (
        (None, ('q', 'filter_id')),
        (_('Attributes'), ('content_types', 'enabled', 'new_window', 'weight')),
    )
    content_types = ContentTypeMultipleChoiceField(
        label=_('Content types'),
        queryset=ContentType.objects.filter(FeatureQuery('custom_links').get_query()),
        required=False
    )
    enabled = forms.NullBooleanField(
        label=_('Enabled'),
        required=False,
        widget=forms.Select(
            choices=BOOLEAN_WITH_BLANK_CHOICES
        )
    )
    new_window = forms.NullBooleanField(
        label=_('New window'),
        required=False,
        widget=forms.Select(
            choices=BOOLEAN_WITH_BLANK_CHOICES
        )
    )
    weight = forms.IntegerField(
        label=_('Weight'),
        required=False
    )


class ExportTemplateFilterForm(SavedFiltersMixin, FilterForm):
    fieldsets = (
        (None, ('q', 'filter_id')),
<<<<<<< HEAD
        (_('Data'), ('data_source_id', 'data_file_id')),
        (_('Attributes'), ('content_types', 'mime_type', 'file_extension', 'as_attachment')),
=======
        ('Data', ('data_source_id', 'data_file_id')),
        ('Attributes', ('content_type_id', 'mime_type', 'file_extension', 'as_attachment')),
>>>>>>> 0dbfbf69
    )
    data_source_id = DynamicModelMultipleChoiceField(
        queryset=DataSource.objects.all(),
        required=False,
        label=_('Data source')
    )
    data_file_id = DynamicModelMultipleChoiceField(
        queryset=DataFile.objects.all(),
        required=False,
        label=_('Data file'),
        query_params={
            'source_id': '$data_source_id'
        }
    )
<<<<<<< HEAD
    content_types = ContentTypeMultipleChoiceField(
        label=_('Content types'),
=======
    content_type_id = ContentTypeMultipleChoiceField(
>>>>>>> 0dbfbf69
        queryset=ContentType.objects.filter(FeatureQuery('export_templates').get_query()),
        required=False,
        label=_('Content type')
    )
    mime_type = forms.CharField(
        required=False,
        label=_('MIME type')
    )
    file_extension = forms.CharField(
        label=_('File extension'),
        required=False
    )
    as_attachment = forms.NullBooleanField(
        label=_('As attachment'),
        required=False,
        widget=forms.Select(
            choices=BOOLEAN_WITH_BLANK_CHOICES
        )
    )


class ImageAttachmentFilterForm(SavedFiltersMixin, FilterForm):
    fieldsets = (
        (None, ('q', 'filter_id')),
        (_('Attributes'), ('content_type_id', 'name',)),
    )
    content_type_id = ContentTypeChoiceField(
        label=_('Content type'),
        queryset=ContentType.objects.filter(FeatureQuery('image_attachments').get_query()),
        required=False
    )
    name = forms.CharField(
        label=_('Name'),
        required=False
    )


class SavedFilterFilterForm(SavedFiltersMixin, FilterForm):
    fieldsets = (
        (None, ('q', 'filter_id')),
        (_('Attributes'), ('content_types', 'enabled', 'shared', 'weight')),
    )
    content_types = ContentTypeMultipleChoiceField(
        label=_('Content types'),
        queryset=ContentType.objects.filter(FeatureQuery('export_templates').get_query()),
        required=False
    )
    enabled = forms.NullBooleanField(
        label=_('Enabled'),
        required=False,
        widget=forms.Select(
            choices=BOOLEAN_WITH_BLANK_CHOICES
        )
    )
    shared = forms.NullBooleanField(
        label=_('Shared'),
        required=False,
        widget=forms.Select(
            choices=BOOLEAN_WITH_BLANK_CHOICES
        )
    )
    weight = forms.IntegerField(
        label=_('Weight'),
        required=False
    )


class WebhookFilterForm(NetBoxModelFilterSetForm):
    model = Webhook
    tag = TagFilterField(model)

    fieldsets = (
        (None, ('q', 'filter_id', 'tag')),
        (_('Attributes'), ('content_type_id', 'http_method', 'enabled')),
        (_('Events'), ('type_create', 'type_update', 'type_delete', 'type_job_start', 'type_job_end')),
    )
    content_type_id = ContentTypeMultipleChoiceField(
        queryset=ContentType.objects.filter(FeatureQuery('webhooks').get_query()),
        required=False,
        label=_('Object type')
    )
    http_method = forms.MultipleChoiceField(
        choices=WebhookHttpMethodChoices,
        required=False,
        label=_('HTTP method')
    )
    enabled = forms.NullBooleanField(
        label=_('Enabled'),
        required=False,
        widget=forms.Select(
            choices=BOOLEAN_WITH_BLANK_CHOICES
        )
    )
    type_create = forms.NullBooleanField(
        required=False,
        widget=forms.Select(
            choices=BOOLEAN_WITH_BLANK_CHOICES
        ),
        label=_('Object creations')
    )
    type_update = forms.NullBooleanField(
        required=False,
        widget=forms.Select(
            choices=BOOLEAN_WITH_BLANK_CHOICES
        ),
        label=_('Object updates')
    )
    type_delete = forms.NullBooleanField(
        required=False,
        widget=forms.Select(
            choices=BOOLEAN_WITH_BLANK_CHOICES
        ),
        label=_('Object deletions')
    )
    type_job_start = forms.NullBooleanField(
        required=False,
        widget=forms.Select(
            choices=BOOLEAN_WITH_BLANK_CHOICES
        ),
        label=_('Job starts')
    )
    type_job_end = forms.NullBooleanField(
        required=False,
        widget=forms.Select(
            choices=BOOLEAN_WITH_BLANK_CHOICES
        ),
        label=_('Job terminations')
    )


class TagFilterForm(SavedFiltersMixin, FilterForm):
    model = Tag
    content_type_id = ContentTypeMultipleChoiceField(
        queryset=ContentType.objects.filter(FeatureQuery('tags').get_query()),
        required=False,
        label=_('Tagged object type')
    )
    for_object_type_id = ContentTypeChoiceField(
        queryset=ContentType.objects.filter(FeatureQuery('tags').get_query()),
        required=False,
        label=_('Allowed object type')
    )


class ConfigContextFilterForm(SavedFiltersMixin, FilterForm):
    fieldsets = (
        (None, ('q', 'filter_id', 'tag_id')),
        (_('Data'), ('data_source_id', 'data_file_id')),
        (_('Location'), ('region_id', 'site_group_id', 'site_id', 'location_id')),
        (_('Device'), ('device_type_id', 'platform_id', 'role_id')),
        (_('Cluster'), ('cluster_type_id', 'cluster_group_id', 'cluster_id')),
        (_('Tenant'), ('tenant_group_id', 'tenant_id'))
    )
    data_source_id = DynamicModelMultipleChoiceField(
        queryset=DataSource.objects.all(),
        required=False,
        label=_('Data source')
    )
    data_file_id = DynamicModelMultipleChoiceField(
        queryset=DataFile.objects.all(),
        required=False,
        label=_('Data file'),
        query_params={
            'source_id': '$data_source_id'
        }
    )
    region_id = DynamicModelMultipleChoiceField(
        queryset=Region.objects.all(),
        required=False,
        label=_('Regions')
    )
    site_group_id = DynamicModelMultipleChoiceField(
        queryset=SiteGroup.objects.all(),
        required=False,
        label=_('Site groups')
    )
    site_id = DynamicModelMultipleChoiceField(
        queryset=Site.objects.all(),
        required=False,
        label=_('Sites')
    )
    location_id = DynamicModelMultipleChoiceField(
        queryset=Location.objects.all(),
        required=False,
        label=_('Locations')
    )
    device_type_id = DynamicModelMultipleChoiceField(
        queryset=DeviceType.objects.all(),
        required=False,
        label=_('Device types')
    )
    role_id = DynamicModelMultipleChoiceField(
        queryset=DeviceRole.objects.all(),
        required=False,
        label=_('Roles')
    )
    platform_id = DynamicModelMultipleChoiceField(
        queryset=Platform.objects.all(),
        required=False,
        label=_('Platforms')
    )
    cluster_type_id = DynamicModelMultipleChoiceField(
        queryset=ClusterType.objects.all(),
        required=False,
        label=_('Cluster types'),
        fetch_trigger='open'
    )
    cluster_group_id = DynamicModelMultipleChoiceField(
        queryset=ClusterGroup.objects.all(),
        required=False,
        label=_('Cluster groups')
    )
    cluster_id = DynamicModelMultipleChoiceField(
        queryset=Cluster.objects.all(),
        required=False,
        label=_('Clusters')
    )
    tenant_group_id = DynamicModelMultipleChoiceField(
        queryset=TenantGroup.objects.all(),
        required=False,
        label=_('Tenant groups')
    )
    tenant_id = DynamicModelMultipleChoiceField(
        queryset=Tenant.objects.all(),
        required=False,
        label=_('Tenant')
    )
    tag_id = DynamicModelMultipleChoiceField(
        queryset=Tag.objects.all(),
        required=False,
        label=_('Tags')
    )


class ConfigTemplateFilterForm(SavedFiltersMixin, FilterForm):
    fieldsets = (
        (None, ('q', 'filter_id', 'tag')),
        (_('Data'), ('data_source_id', 'data_file_id')),
    )
    data_source_id = DynamicModelMultipleChoiceField(
        queryset=DataSource.objects.all(),
        required=False,
        label=_('Data source')
    )
    data_file_id = DynamicModelMultipleChoiceField(
        queryset=DataFile.objects.all(),
        required=False,
        label=_('Data file'),
        query_params={
            'source_id': '$data_source_id'
        }
    )
    tag = TagFilterField(ConfigTemplate)


class LocalConfigContextFilterForm(forms.Form):
    local_context_data = forms.NullBooleanField(
        required=False,
        label=_('Has local config context data'),
        widget=forms.Select(
            choices=BOOLEAN_WITH_BLANK_CHOICES
        )
    )


class JournalEntryFilterForm(NetBoxModelFilterSetForm):
    model = JournalEntry
    fieldsets = (
        (None, ('q', 'filter_id', 'tag')),
        (_('Creation'), ('created_before', 'created_after', 'created_by_id')),
        (_('Attributes'), ('assigned_object_type_id', 'kind'))
    )
    created_after = forms.DateTimeField(
        required=False,
        label=_('After'),
        widget=DateTimePicker()
    )
    created_before = forms.DateTimeField(
        required=False,
        label=_('Before'),
        widget=DateTimePicker()
    )
    created_by_id = DynamicModelMultipleChoiceField(
        queryset=get_user_model().objects.all(),
        required=False,
        label=_('User'),
        widget=APISelectMultiple(
            api_url='/api/users/users/',
        )
    )
    assigned_object_type_id = DynamicModelMultipleChoiceField(
        queryset=ContentType.objects.all(),
        required=False,
        label=_('Object Type'),
        widget=APISelectMultiple(
            api_url='/api/extras/content-types/',
        )
    )
    kind = forms.ChoiceField(
        label=_('Kind'),
        choices=add_blank_choice(JournalEntryKindChoices),
        required=False
    )
    tag = TagFilterField(model)


class ObjectChangeFilterForm(SavedFiltersMixin, FilterForm):
    model = ObjectChange
    fieldsets = (
        (None, ('q', 'filter_id')),
        (_('Time'), ('time_before', 'time_after')),
        (_('Attributes'), ('action', 'user_id', 'changed_object_type_id')),
    )
    time_after = forms.DateTimeField(
        required=False,
        label=_('After'),
        widget=DateTimePicker()
    )
    time_before = forms.DateTimeField(
        required=False,
        label=_('Before'),
        widget=DateTimePicker()
    )
    action = forms.ChoiceField(
        label=_('Action'),
        choices=add_blank_choice(ObjectChangeActionChoices),
        required=False
    )
    user_id = DynamicModelMultipleChoiceField(
        queryset=get_user_model().objects.all(),
        required=False,
        label=_('User'),
        widget=APISelectMultiple(
            api_url='/api/users/users/',
        )
    )
    changed_object_type_id = DynamicModelMultipleChoiceField(
        queryset=ContentType.objects.all(),
        required=False,
        label=_('Object Type'),
        widget=APISelectMultiple(
            api_url='/api/extras/content-types/',
        )
    )


class ConfigRevisionFilterForm(SavedFiltersMixin, FilterForm):
    fieldsets = (
        (None, ('q', 'filter_id')),
    )<|MERGE_RESOLUTION|>--- conflicted
+++ resolved
@@ -135,13 +135,8 @@
 class ExportTemplateFilterForm(SavedFiltersMixin, FilterForm):
     fieldsets = (
         (None, ('q', 'filter_id')),
-<<<<<<< HEAD
         (_('Data'), ('data_source_id', 'data_file_id')),
-        (_('Attributes'), ('content_types', 'mime_type', 'file_extension', 'as_attachment')),
-=======
-        ('Data', ('data_source_id', 'data_file_id')),
-        ('Attributes', ('content_type_id', 'mime_type', 'file_extension', 'as_attachment')),
->>>>>>> 0dbfbf69
+        (_('Attributes'), ('content_type_id', 'mime_type', 'file_extension', 'as_attachment')),
     )
     data_source_id = DynamicModelMultipleChoiceField(
         queryset=DataSource.objects.all(),
@@ -156,15 +151,10 @@
             'source_id': '$data_source_id'
         }
     )
-<<<<<<< HEAD
-    content_types = ContentTypeMultipleChoiceField(
-        label=_('Content types'),
-=======
     content_type_id = ContentTypeMultipleChoiceField(
->>>>>>> 0dbfbf69
         queryset=ContentType.objects.filter(FeatureQuery('export_templates').get_query()),
         required=False,
-        label=_('Content type')
+        label=_('Content types')
     )
     mime_type = forms.CharField(
         required=False,
