<<<<<<< HEAD
from django.db.models import Q
=======
from collections import OrderedDict

from django.db.models import OuterRef, Subquery, Q
>>>>>>> cbd15540

from utilities.query_functions import EmptyGroupByJSONBAgg, OrderableJSONBAgg
from utilities.querysets import RestrictedQuerySet


class ConfigContextQuerySet(RestrictedQuerySet):

    def get_for_object(self, obj, aggregate_data=False):
        """
        Return all applicable ConfigContexts for a given object. Only active ConfigContexts will be included.

        Args:
          aggregate_data: If True, use the JSONBAgg aggregate function to return only the list of JSON data objects
        """

        # `device_role` for Device; `role` for VirtualMachine
        role = getattr(obj, 'device_role', None) or obj.role

        # Virtualization cluster for VirtualMachine
        cluster = getattr(obj, 'cluster', None)
        cluster_group = getattr(cluster, 'group', None)

        # Get the group of the assigned tenant, if any
        tenant_group = obj.tenant.group if obj.tenant else None

        # Match against the directly assigned region as well as any parent regions.
        region = getattr(obj.site, 'region', None)
        if region:
            regions = region.get_ancestors(include_self=True)
        else:
            regions = []

        queryset = self.filter(
            Q(regions__in=regions) | Q(regions=None),
            Q(sites=obj.site) | Q(sites=None),
            Q(roles=role) | Q(roles=None),
            Q(platforms=obj.platform) | Q(platforms=None),
            Q(cluster_groups=cluster_group) | Q(cluster_groups=None),
            Q(clusters=cluster) | Q(clusters=None),
            Q(tenant_groups=tenant_group) | Q(tenant_groups=None),
            Q(tenants=obj.tenant) | Q(tenants=None),
            Q(tags__slug__in=obj.tags.slugs()) | Q(tags=None),
            is_active=True,
        ).order_by('weight', 'name')

        if aggregate_data:
            return queryset.aggregate(
                config_context_data=OrderableJSONBAgg('data', ordering=['weight', 'name'])
            )['config_context_data']

        return queryset


class ConfigContextModelQuerySet(RestrictedQuerySet):
    """
    QuerySet manager used by models which support ConfigContext (device and virtual machine).

    Includes a method which appends an annotation of aggregated config context JSON data objects. This is
    implemented as a subquery which performs all the joins necessary to filter relevant config context objects.
    This offers a substantial performance gain over ConfigContextQuerySet.get_for_object() when dealing with
    multiple objects.

    This allows the annotation to be entirely optional.
    """

    def annotate_config_context_data(self):
        """
        Attach the subquery annotation to the base queryset
        """
        from extras.models import ConfigContext
        return self.annotate(
            config_context_data=Subquery(
                ConfigContext.objects.filter(
                    self._get_config_context_filters()
                ).annotate(
                    _data=EmptyGroupByJSONBAgg('data', ordering=['weight', 'name'])
                ).values("_data")
            )
        )

    def _get_config_context_filters(self):
        # Construct the set of Q objects for the specific object types
        base_query = Q(
            Q(platforms=OuterRef('platform')) | Q(platforms=None),
            Q(tenant_groups=OuterRef('tenant__group')) | Q(tenant_groups=None),
            Q(tenants=OuterRef('tenant')) | Q(tenants=None),
            Q(tags=OuterRef('tags')) | Q(tags=None),
            is_active=True,
        )

        if self.model._meta.model_name == 'device':
            base_query.add((Q(roles=OuterRef('device_role')) | Q(roles=None)), Q.AND)
            base_query.add((Q(sites=OuterRef('site')) | Q(sites=None)), Q.AND)
            region_field = 'site__region'

        elif self.model._meta.model_name == 'virtualmachine':
            base_query.add((Q(roles=OuterRef('role')) | Q(roles=None)), Q.AND)
            base_query.add((Q(cluster_groups=OuterRef('cluster__group')) | Q(cluster_groups=None)), Q.AND)
            base_query.add((Q(clusters=OuterRef('cluster')) | Q(clusters=None)), Q.AND)
            base_query.add((Q(sites=OuterRef('cluster__site')) | Q(sites=None)), Q.AND)
            region_field = 'cluster__site__region'

        base_query.add(
            (Q(
                regions__tree_id=OuterRef(f'{region_field}__tree_id'),
                regions__level__lte=OuterRef(f'{region_field}__level'),
                regions__lft__lte=OuterRef(f'{region_field}__lft'),
                regions__rght__gte=OuterRef(f'{region_field}__rght'),
            ) | Q(regions=None)),
            Q.AND
        )

        return base_query<|MERGE_RESOLUTION|>--- conflicted
+++ resolved
@@ -1,10 +1,4 @@
-<<<<<<< HEAD
-from django.db.models import Q
-=======
-from collections import OrderedDict
-
 from django.db.models import OuterRef, Subquery, Q
->>>>>>> cbd15540
 
 from utilities.query_functions import EmptyGroupByJSONBAgg, OrderableJSONBAgg
 from utilities.querysets import RestrictedQuerySet
