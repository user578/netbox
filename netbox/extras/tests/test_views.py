--- conflicted
+++ resolved
@@ -107,9 +107,6 @@
         }
 
 
-<<<<<<< HEAD
-class ExportTemplateTestCase(ViewTestCases.BaseObjectViewTestCase, ViewTestCases.CreateObjectViewTestCase):
-=======
 class SavedFilterTestCase(ViewTestCases.PrimaryObjectViewTestCase):
     model = SavedFilter
 
@@ -181,8 +178,7 @@
         }
 
 
-class ExportTemplateTestCase(ViewTestCases.PrimaryObjectViewTestCase):
->>>>>>> 5d222605
+class ExportTemplateTestCase(ViewTestCases.BaseObjectViewTestCase, ViewTestCases.CreateObjectViewTestCase):
     model = ExportTemplate
 
     @classmethod
