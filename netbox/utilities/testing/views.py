--- conflicted
+++ resolved
@@ -728,12 +728,8 @@
             update_data = self._get_update_csv_data()
             data = {
                 'format': ImportFormatChoices.CSV,
-<<<<<<< HEAD
                 'data': update_data,
-=======
-                'data': csv_data,
                 'csv_delimiter': CSVDelimiterChoices.AUTO,
->>>>>>> cf2f39a0
             }
 
             # Assign model-level permission
