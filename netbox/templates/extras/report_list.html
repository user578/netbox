--- conflicted
+++ resolved
@@ -8,62 +8,11 @@
         <div class="col col-md-9">
             {% if reports %}
                 {% for module, module_reports in reports %}
-<<<<<<< HEAD
                     <div class="card">
                         <h5 class="card-header"><a name="module.{{ module }}"></a>{{ module|bettertitle }}</h5>
                         <div class="card-body">
                             <table class="table table-hover table-headings reports">
                                 <thead>
-=======
-                    <h3><a name="module.{{ module }}"></a>{{ module|bettertitle }}</h3>
-                    <table class="table table-hover table-headings reports">
-                        <thead>
-                            <tr>
-                                <th>Name</th>
-                                <th>Status</th>
-                                <th>Description</th>
-                                <th class="text-right">Last Run</th>
-                                <th></th>
-                            </tr>
-                        </thead>
-                        <tbody>
-                            {% for report in module_reports %}
-                                <tr>
-                                    <td>
-                                        <a href="{% url 'extras:report' module=report.module name=report.class_name %}" id="{{ report.module }}.{{ report.class_name }}">
-                                            <strong>{{ report.name }}</strong>
-                                        </a>
-                                    </td>
-                                    <td>
-                                        {% include 'extras/inc/job_label.html' with result=report.result %}
-                                    </td>
-                                    <td class="rendered-markdown">{{ report.description|render_markdown|placeholder }}</td>
-                                    <td class="text-right">
-                                        {% if report.result %}
-                                            <a href="{% url 'extras:report_result' job_result_pk=report.result.pk %}">{{ report.result.created|annotated_date }}</a>
-                                        {% else %}
-                                            <span class="text-muted">Never</span>
-                                        {% endif %}
-                                    </td>
-                                <td>
-                                    {% if perms.extras.run_report %}
-                                        <div class="pull-right noprint">
-                                            <form action="{% url 'extras:report' module=report.module name=report.class_name %}" method="post">
-                                                {% csrf_token %}
-                                                <button type="submit" name="_run" class="btn btn-primary btn-xs">
-                                                    {% if report.result %}
-                                                        <i class="mdi mdi-replay"></i> Run Again
-                                                    {% else %}
-                                                        <i class="mdi mdi-play"></i> Run Report
-                                                    {% endif %}
-                                                </button>
-                                            </form>
-                                        </div>
-                                    {% endif %}
-                                </td>
-                                </tr>
-                                {% for method, stats in report.result.data.items %}
->>>>>>> c5851752
                                     <tr>
                                         <th>Name</th>
                                         <th>Status</th>
@@ -86,7 +35,7 @@
                                             <td>{{ report.description|render_markdown|placeholder }}</td>
                                             <td class="text-end">
                                                 {% if report.result %}
-                                                    <a href="{% url 'extras:report_result' job_result_pk=report.result.pk %}">{{ report.result.created }}</a>
+                                                    <a href="{% url 'extras:report_result' job_result_pk=report.result.pk %}">{{ report.result.created|annotated_date }}</a>
                                                 {% else %}
                                                     <span class="text-muted">Never</span>
                                                 {% endif %}
