--- conflicted
+++ resolved
@@ -25,22 +25,12 @@
         {% render_field form.description %}
         {% render_field form.tags %}
     </div>
-<<<<<<< HEAD
     <div class="field-group">
         <h4 class="mb-3">802.1Q Switching</h4>
         {% render_field form.mode %}
+        {% render_field form.vlan_group %}
         {% render_field form.untagged_vlan %}
         {% render_field form.tagged_vlans %}
-=======
-    <div class="panel panel-default">
-        <div class="panel-heading"><strong>802.1Q Switching</strong></div>
-        <div class="panel-body">
-            {% render_field form.mode %}
-            {% render_field form.vlan_group %}
-            {% render_field form.untagged_vlan %}
-            {% render_field form.tagged_vlans %}
-        </div>
->>>>>>> 8497965c
     </div>
     {% if form.custom_fields %}
         <div class="field-group">
