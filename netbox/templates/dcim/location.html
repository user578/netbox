--- conflicted
+++ resolved
@@ -44,56 +44,17 @@
           <tr>
             <th scope="row">Racks</th>
             <td>
-              <a href="{% url 'dcim:rack_list' %}?location_id={{ object.pk }}">{{ object.racks.count }}</a>
+              <a href="{% url 'dcim:rack_list' %}?location_id={{ object.pk }}">{{ rack_count }}</a>
             </td>
           </tr>
           <tr>
             <th scope="row">Devices</th>
             <td>
-              <a href="{% url 'dcim:device_list' %}?location_id={{ object.pk }}">{{ devices_table.rows|length }}</a>
+              <a href="{% url 'dcim:device_list' %}?location_id={{ object.pk }}">{{ device_count }}</a>
             </td>
           </tr>
         </table>
       </div>
-<<<<<<< HEAD
-=======
-      <table class="table table-hover panel-body attr-table">
-        <tr>
-          <td>Name</td>
-          <td>{{ object.name }}</td>
-        </tr>
-        <tr>
-          <td>Description</td>
-          <td>{{ object.description|placeholder }}</td>
-        </tr>
-        <tr>
-          <td>Site</td>
-          <td><a href="{{ object.site.get_absolute_url }}">{{ object.site }}</a></td>
-        </tr>
-        <tr>
-          <td>Parent</td>
-          <td>
-            {% if object.parent %}
-              <a href="{{ object.parent.get_absolute_url }}">{{ object.parent }}</a>
-            {% else %}
-              <span class="text-muted">&mdash;</span>
-            {% endif %}
-          </td>
-        </tr>
-        <tr>
-          <td>Racks</td>
-          <td>
-            <a href="{% url 'dcim:rack_list' %}?location_id={{ object.pk }}">{{ rack_count }}</a>
-          </td>
-        </tr>
-        <tr>
-          <td>Devices</td>
-          <td>
-            <a href="{% url 'dcim:device_list' %}?location_id={{ object.pk }}">{{ device_count }}</a>
-          </td>
-        </tr>
-      </table>
->>>>>>> 9476fda9
     </div>
     {% plugin_left_page object %}
   </div>
@@ -120,41 +81,23 @@
 </div>
 <div class="row mb-3">
 	<div class="col-md-12">
-<<<<<<< HEAD
     <div class="card">
       <h5 class="card-header">
-        Devices
+        Locations
       </h5>
       <div class="card-body">
-        {% include 'inc/table.html' with table=devices_table %}
+        {% include 'inc/table.html' with table=child_locations_table %}
       </div>
-      {% if perms.dcim.add_device %}
-      <div class="card-footer text-end noprint">
-        <a href="{% url 'dcim:device_add' %}?location={{ object.pk }}" class="btn btn-sm btn-primary">
-          <span class="mdi mdi-plus-thick" aria-hidden="true"></span> Add Device
-        </a>
-      </div>
-      {% endif %}
-    </div>
-    {% include 'inc/paginator.html' with paginator=devices_table.paginator page=devices_table.page %}
-    {% plugin_full_width_page object %}
-=======
-    <div class="panel panel-default">
-      <div class="panel-heading">
-        <strong>Locations</strong>
-      </div>
-      {% include 'inc/table.html' with table=child_locations_table %}
       {% if perms.dcim.add_location %}
-        <div class="panel-footer text-right noprint">
-          <a href="{% url 'dcim:location_add' %}?site={{ object.site.pk }}&parent={{ object.pk }}" class="btn btn-xs btn-primary">
-            <span class="mdi mdi-plus-thick" aria-hidden="true"></span> Add location
+        <div class="card-footer text-end noprint">
+          <a href="{% url 'dcim:location_add' %}?site={{ object.site.pk }}&parent={{ object.pk }}" class="btn btn-sm btn-primary">
+            <span class="mdi mdi-plus-thick" aria-hidden="true"></span> Add Location
           </a>
         </div>
       {% endif %}
       </div>
       {% include 'inc/paginator.html' with paginator=child_locations_table.paginator page=child_locations_table.page %}
       {% plugin_full_width_page object %}
->>>>>>> 9476fda9
   </div>
 </div>
 {% endblock %}