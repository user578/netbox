--- conflicted
+++ resolved
@@ -39,7 +39,7 @@
           <li><a class="dropdown-item" href="{% url 'dcim:rearporttemplate_add' %}?device_type={{ object.pk }}&return_url={% url 'dcim:devicetype_rearports' pk=object.pk %}">Rear Ports</a></li>
         {% endif %}
         {% if perms.dcim.add_modulebaytemplate %}
-          <li><a class="dropdown-item" href="{% url 'dcim:modulebaytemplate_add' %}?device_type={{ object.pk }}&return_url={{ object.get_absolute_url }}%23tab_modulebays">Module Bays</a></li>
+          <li><a class="dropdown-item" href="{% url 'dcim:modulebaytemplate_add' %}?device_type={{ object.pk }}&return_url={% url 'dcim:devicetype_modulebays' pk=object.pk %}">Module Bays</a></li>
         {% endif %}
         {% if perms.dcim.add_devicebaytemplate %}
           <li><a class="dropdown-item" href="{% url 'dcim:devicebaytemplate_add' %}?device_type={{ object.pk }}&return_url={% url 'dcim:devicetype_devicebays' pk=object.pk %}">Device Bays</a></li>
@@ -56,29 +56,24 @@
         </a>
     </li>
 
-<<<<<<< HEAD
-    {% with devicebay_count=object.devicebaytemplates.count %}
-        {% if devicebay_count %}
+    {% with tab_name='device-bay-templates' devicebay_count=object.devicebaytemplates.count %}
+        {% if active_tab == tab_name or devicebay_count %}
             <li role="presentation" class="nav-item">
-                <a class="nav-link {% if active_tab == 'device-bay-templates' %} active{% endif %}" href="{% url 'dcim:devicetype_devicebays' pk=object.pk %}">Device Bays {% badge devicebay_count %}</a>
+                <a class="nav-link {% if active_tab == tab_name %} active{% endif %}" href="{% url 'dcim:devicetype_devicebays' pk=object.pk %}">Device Bays {% badge devicebay_count %}</a>
             </li>
         {% endif %}
     {% endwith %}
 
-    {% with modulebay_count=object.modulebaytemplates.count %}
-        {% if modulebay_count %}
+    {% with tab_name='module-bay-templates' modulebay_count=object.modulebaytemplates.count %}
+        {% if active_tab == tab_name or modulebay_count %}
             <li role="presentation" class="nav-item">
-                <a class="nav-link {% if active_tab == 'module-bay-templates' %} active{% endif %}" href="{% url 'dcim:devicetype_modulebays' pk=object.pk %}">Module Bays {% badge modulebay_count %}</a>
+                <a class="nav-link {% if active_tab == tab_name %} active{% endif %}" href="{% url 'dcim:devicetype_modulebays' pk=object.pk %}">Module Bays {% badge modulebay_count %}</a>
             </li>
         {% endif %}
     {% endwith %}
 
-    {% with interface_count=object.interfacetemplates.count %}
-        {% if interface_count %}
-=======
     {% with tab_name='interface-templates' interface_count=object.interfacetemplates.count %}
         {% if active_tab == tab_name or interface_count %}
->>>>>>> a0db1083
             <li role="presentation" class="nav-item">
                 <a class="nav-link {% if active_tab == tab_name %} active{% endif %}" href="{% url 'dcim:devicetype_interfaces' pk=object.pk %}">Interfaces {% badge interface_count %}</a>
             </li>
@@ -132,15 +127,4 @@
             </li>
         {% endif %}
     {% endwith %}
-<<<<<<< HEAD
-=======
-
-    {% with tab_name='device-bay-templates' devicebay_count=object.devicebaytemplates.count %}
-        {% if active_tab == tab_name or devicebay_count %}
-            <li role="presentation" class="nav-item">
-                <a class="nav-link {% if active_tab == tab_name %} active{% endif %}" href="{% url 'dcim:devicetype_devicebays' pk=object.pk %}">Device Bays {% badge devicebay_count %}</a>
-            </li>
-        {% endif %}
-    {% endwith %}
->>>>>>> a0db1083
 {% endblock %}