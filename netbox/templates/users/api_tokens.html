--- conflicted
+++ resolved
@@ -7,25 +7,12 @@
     <div class="row">
         <div class="col-md-12">
             {% for token in tokens %}
-<<<<<<< HEAD
                 <div class="card{% if token.is_expired %} bg-danger{% endif %}">
                     <div class="card-header">
                         <div class="float-end noprint">
                             <a class="m-1 btn btn-sm btn-success copy-token" data-clipboard-target="#token_{{ token.pk }}">Copy</a>
-                            {% if perms.users.change_token %}
-                                <a href="{% url 'user:token_edit' pk=token.pk %}" class="m-1 btn btn-sm btn-warning">Edit</a>
-                            {% endif %}
-                            {% if perms.users.delete_token %}
-                                <a href="{% url 'user:token_delete' pk=token.pk %}" class="m-1 btn btn-sm btn-danger">Delete</a>
-                            {% endif %}
-=======
-                <div class="panel panel-{% if token.is_expired %}danger{% else %}default{% endif %}">
-                    <div class="panel-heading">
-                        <div class="pull-right noprint">
-                            <a class="btn btn-xs btn-success copy-token" data-clipboard-target="#token_{{ token.pk }}">Copy</a>
-                            <a href="{% url 'user:token_edit' pk=token.pk %}" class="btn btn-xs btn-warning">Edit</a>
-                            <a href="{% url 'user:token_delete' pk=token.pk %}" class="btn btn-xs btn-danger">Delete</a>
->>>>>>> e3f50625
+                            <a href="{% url 'user:token_edit' pk=token.pk %}" class="m-1 btn btn-sm btn-warning">Edit</a>
+                            <a href="{% url 'user:token_delete' pk=token.pk %}" class="m-1 btn btn-sm btn-danger">Delete</a>
                         </div>
                         <i class="mdi mdi-key"></i>
                         <samp><span id="token_{{ token.pk }}">{{ token.key }}</span></samp>
@@ -64,27 +51,10 @@
             {% empty %}
                 <p>You do not have any API tokens.</p>
             {% endfor %}
-<<<<<<< HEAD
-            <div class="row my-3">
-                <div class="col-md-12">
-                {% if perms.users.add_token %}
-                    <a href="{% url 'user:token_add' %}" class="btn btn-primary">
-                        <span class="mdi mdi-plus-thick" aria-hidden="true"></span>
-                        Add a Token
-                    </a>
-                {% else %}
-                    <div class="alert alert-info text-center" role="alert">
-                        You do not have permission to create new API tokens. If needed, ask an administrator to enable token creation for your account or an assigned group.
-                    </div>
-                {% endif %}
-                </div>
-            </div>
-=======
             <a href="{% url 'user:token_add' %}" class="btn btn-primary">
                 <span class="mdi mdi-plus-thick" aria-hidden="true"></span>
                 Add a token
             </a>
->>>>>>> e3f50625
         </div>
     </div>
 {% endblock %}