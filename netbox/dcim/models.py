--- conflicted
+++ resolved
@@ -2933,7 +2933,6 @@
         a_endpoint = a_path[-1][2]
         b_endpoint = b_path[-1][2]
 
-<<<<<<< HEAD
         # If there is nothing on the other end show the first circuit
         if not a_endpoint:
             for segment in a_path:
@@ -2946,8 +2945,6 @@
                     b_endpoint = segment[2]
                     break
 
-        return a_endpoint, b_endpoint, path_status
-=======
         return a_endpoint, b_endpoint, path_status
 
 
@@ -3127,5 +3124,4 @@
         return STATUS_CLASSES[self.type]
 
     def get_status_class(self):
-        return STATUS_CLASSES[self.status]
->>>>>>> a4d8b92c
+        return STATUS_CLASSES[self.status]