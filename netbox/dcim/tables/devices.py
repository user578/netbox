--- conflicted
+++ resolved
@@ -590,16 +590,13 @@
             'args': [Accessor('device_id')],
         }
     )
-<<<<<<< HEAD
     mgmt_only = columns.BooleanColumn(
-        verbose_name=_('Management Only'),
-=======
-    mgmt_only = columns.BooleanColumn()
+        verbose_name=_('Management Only')
+    )
     speed_formatted = columns.TemplateColumn(
         template_code='{% load helpers %}{{ value|humanize_speed }}',
         accessor=Accessor('speed'),
-        verbose_name='Speed'
->>>>>>> 72e1e8fa
+        verbose_name=_('Speed')
     )
     wireless_link = tables.Column(
         verbose_name=_('Wireless link'),
