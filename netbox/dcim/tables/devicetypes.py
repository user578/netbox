--- conflicted
+++ resolved
@@ -49,15 +49,11 @@
     class Meta(BaseTable.Meta):
         model = Manufacturer
         fields = (
-<<<<<<< HEAD
-            'pk', 'name', 'devicetype_count', 'inventoryitem_count', 'platform_count', 'description', 'slug', 'tags',
+            'pk', 'id', 'name', 'devicetype_count', 'inventoryitem_count', 'platform_count', 'description', 'slug',
             'actions',
-=======
-            'pk', 'id', 'name', 'devicetype_count', 'inventoryitem_count', 'platform_count', 'description', 'slug', 'actions',
         )
         default_columns = (
             'pk', 'name', 'devicetype_count', 'inventoryitem_count', 'platform_count', 'description', 'slug', 'actions',
->>>>>>> 11e2200a
         )
 
 
@@ -87,13 +83,8 @@
     class Meta(BaseTable.Meta):
         model = DeviceType
         fields = (
-<<<<<<< HEAD
-            'pk', 'model', 'manufacturer', 'slug', 'part_number', 'u_height', 'is_full_depth', 'subdevice_role',
+            'pk', 'id', 'model', 'manufacturer', 'slug', 'part_number', 'u_height', 'is_full_depth', 'subdevice_role',
             'airflow', 'comments', 'instance_count', 'tags',
-=======
-            'pk', 'id', 'model', 'manufacturer', 'slug', 'part_number', 'u_height', 'is_full_depth', 'subdevice_role',
-            'comments', 'instance_count', 'tags',
->>>>>>> 11e2200a
         )
         default_columns = (
             'pk', 'model', 'manufacturer', 'part_number', 'u_height', 'is_full_depth', 'instance_count',
