--- conflicted
+++ resolved
@@ -1438,18 +1438,11 @@
                 'name': 'Interface 4',
                 'type': '1000base-t',
                 'mode': InterfaceModeChoices.MODE_TAGGED,
-<<<<<<< HEAD
-                'tx_power': 10,
+                'speed': 1000000,
+                'duplex': 'full',
                 'vrf': vrfs[0].pk,
                 'tagged_vlans': [vlans[0].pk, vlans[1].pk],
                 'untagged_vlan': vlans[2].pk,
-                'wireless_lans': [wireless_lans[0].pk, wireless_lans[1].pk],
-                'speed': 1000000,
-                'duplex': 'full'
-=======
-                'tagged_vlans': [vlans[0].pk, vlans[1].pk],
-                'untagged_vlan': vlans[2].pk,
->>>>>>> 795134c0
             },
             {
                 'device': device.pk,
@@ -1457,18 +1450,11 @@
                 'type': '1000base-t',
                 'mode': InterfaceModeChoices.MODE_TAGGED,
                 'bridge': interfaces[0].pk,
-<<<<<<< HEAD
-                'tx_power': 10,
+                'speed': 100000,
+                'duplex': 'half',
                 'vrf': vrfs[1].pk,
                 'tagged_vlans': [vlans[0].pk, vlans[1].pk],
                 'untagged_vlan': vlans[2].pk,
-                'wireless_lans': [wireless_lans[0].pk, wireless_lans[1].pk],
-                'speed': 100000,
-                'duplex': 'half'
-=======
-                'tagged_vlans': [vlans[0].pk, vlans[1].pk],
-                'untagged_vlan': vlans[2].pk,
->>>>>>> 795134c0
             },
             {
                 'device': device.pk,
@@ -1476,11 +1462,7 @@
                 'type': 'virtual',
                 'mode': InterfaceModeChoices.MODE_TAGGED,
                 'parent': interfaces[1].pk,
-<<<<<<< HEAD
-                'tx_power': 10,
                 'vrf': vrfs[2].pk,
-=======
->>>>>>> 795134c0
                 'tagged_vlans': [vlans[0].pk, vlans[1].pk],
                 'untagged_vlan': vlans[2].pk,
             },
