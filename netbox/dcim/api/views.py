--- conflicted
+++ resolved
@@ -379,13 +379,9 @@
         """
         Execute a NAPALM method on a Device
         """
-<<<<<<< HEAD
         device = get_object_or_404(self.queryset, pk=pk)
         if not device.primary_ip:
             raise ServiceUnavailable("This device does not have a primary IP address configured.")
-=======
-        device = get_object_or_404(Device, pk=pk)
->>>>>>> 357bf671
         if device.platform is None:
             raise ServiceUnavailable("No platform is configured for this device.")
         if not device.platform.napalm_driver:
