--- conflicted
+++ resolved
@@ -2968,20 +2968,6 @@
     def __init__(self, *args, **kwargs):
         super().__init__(*args, **kwargs)
 
-<<<<<<< HEAD
-        # Limit LAG choices to interfaces belonging to this device (or its VC master)
-        if self.parent is not None:
-            self.fields['lag'].queryset = Interface.objects.filter(
-                device__in=[self.parent, self.parent.get_vc_master()],
-                type=InterfaceTypeChoices.TYPE_LAG
-            )
-
-            # Add current site to VLANs query params
-            self.fields['untagged_vlan'].widget.add_additional_query_param('site_id', self.parent.site.pk)
-            self.fields['tagged_vlans'].widget.add_additional_query_param('site_id', self.parent.site.pk)
-        else:
-            self.fields['lag'].queryset = Interface.objects.none()
-=======
         # Limit LAG choices to interfaces which belong to the parent device (or VC master)
         device = Device.objects.get(
             pk=self.initial.get('device') or self.data.get('device')
@@ -2990,7 +2976,10 @@
             device__in=[device, device.get_vc_master()],
             type=InterfaceTypeChoices.TYPE_LAG
         )
->>>>>>> 202a0a0e
+
+        # Add current site to VLANs query params
+        self.fields['untagged_vlan'].widget.add_additional_query_param('site_id', device.site.pk)
+        self.fields['tagged_vlans'].widget.add_additional_query_param('site_id', device.site.pk)
 
 
 class InterfaceCSVForm(forms.ModelForm):
