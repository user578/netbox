from django.contrib import admin
from django.contrib.auth.admin import UserAdmin as UserAdmin_
from django.contrib.auth.models import Group, User

from users.models import ObjectPermission, Token
from . import filters, forms, inlines


#
# Users & groups
#

# Unregister the built-in GroupAdmin and UserAdmin classes so that we can use our custom admin classes below
admin.site.unregister(Group)
admin.site.unregister(User)


@admin.register(Group)
class GroupAdmin(admin.ModelAdmin):
    form = forms.GroupAdminForm
    list_display = ('name', 'user_count')
    ordering = ('name',)
    search_fields = ('name',)
    inlines = [inlines.GroupObjectPermissionInline]

    @staticmethod
    def user_count(obj):
        return obj.user_set.count()


@admin.register(User)
class UserAdmin(UserAdmin_):
    list_display = [
        'username', 'email', 'first_name', 'last_name', 'is_superuser', 'is_staff', 'is_active'
    ]
    fieldsets = (
        (None, {'fields': ('username', 'password', 'first_name', 'last_name', 'email')}),
        ('Groups', {'fields': ('groups',)}),
        ('Status', {
            'fields': ('is_active', 'is_staff', 'is_superuser'),
        }),
        ('Important dates', {'fields': ('last_login', 'date_joined')}),
    )
    filter_horizontal = ('groups',)
    list_filter = ('is_active', 'is_staff', 'is_superuser', 'groups__name')

    def get_inlines(self, request, obj):
        if obj is not None:
            return (inlines.UserObjectPermissionInline, inlines.UserConfigInline)
        return ()


#
# REST API tokens
#

@admin.register(Token)
class TokenAdmin(admin.ModelAdmin):
    form = forms.TokenAdminForm
    list_display = [
<<<<<<< HEAD
        'key', 'user', 'created', 'expires', 'last_used', 'write_enabled', 'description'
=======
        'key', 'user', 'created', 'expires', 'write_enabled', 'description', 'list_allowed_ips'
>>>>>>> f563ba7a
    ]

    def list_allowed_ips(self, obj):
        return obj.allowed_ips or 'Any'
    list_allowed_ips.short_description = "Allowed IPs"


#
# Permissions
#

@admin.register(ObjectPermission)
class ObjectPermissionAdmin(admin.ModelAdmin):
    actions = ('enable', 'disable')
    fieldsets = (
        (None, {
            'fields': ('name', 'description', 'enabled')
        }),
        ('Actions', {
            'fields': (('can_view', 'can_add', 'can_change', 'can_delete'), 'actions')
        }),
        ('Objects', {
            'fields': ('object_types',)
        }),
        ('Assignment', {
            'fields': ('groups', 'users')
        }),
        ('Constraints', {
            'fields': ('constraints',),
            'classes': ('monospace',)
        }),
    )
    filter_horizontal = ('object_types', 'groups', 'users')
    form = forms.ObjectPermissionForm
    list_display = [
        'name', 'enabled', 'list_models', 'list_users', 'list_groups', 'actions', 'constraints', 'description',
    ]
    list_filter = [
        'enabled', filters.ActionListFilter, filters.ObjectTypeListFilter, 'groups', 'users'
    ]
    search_fields = ['actions', 'constraints', 'description', 'name']

    def get_queryset(self, request):
        return super().get_queryset(request).prefetch_related('object_types', 'users', 'groups')

    def list_models(self, obj):
        return ', '.join([f"{ct}" for ct in obj.object_types.all()])
    list_models.short_description = 'Models'

    def list_users(self, obj):
        return ', '.join([u.username for u in obj.users.all()])
    list_users.short_description = 'Users'

    def list_groups(self, obj):
        return ', '.join([g.name for g in obj.groups.all()])
    list_groups.short_description = 'Groups'

    #
    # Admin actions
    #

    def enable(self, request, queryset):
        updated = queryset.update(enabled=True)
        self.message_user(request, f"Enabled {updated} permissions")

    def disable(self, request, queryset):
        updated = queryset.update(enabled=False)
        self.message_user(request, f"Disabled {updated} permissions")<|MERGE_RESOLUTION|>--- conflicted
+++ resolved
@@ -58,11 +58,7 @@
 class TokenAdmin(admin.ModelAdmin):
     form = forms.TokenAdminForm
     list_display = [
-<<<<<<< HEAD
-        'key', 'user', 'created', 'expires', 'last_used', 'write_enabled', 'description'
-=======
-        'key', 'user', 'created', 'expires', 'write_enabled', 'description', 'list_allowed_ips'
->>>>>>> f563ba7a
+        'key', 'user', 'created', 'expires', 'last_used', 'write_enabled', 'description', 'list_allowed_ips'
     ]
 
     def list_allowed_ips(self, obj):
