from django.contrib.contenttypes.models import ContentType
from drf_spectacular.utils import extend_schema_field
from rest_framework import serializers

from dcim.api.nested_serializers import NestedDeviceSerializer, NestedSiteSerializer
from ipam.choices import *
from ipam.constants import IPADDRESS_ASSIGNMENT_MODELS, VLANGROUP_SCOPE_TYPES
from ipam.models import *
from netbox.api.fields import ChoiceField, ContentTypeField, SerializedPKRelatedField
from netbox.api.serializers import NetBoxModelSerializer
from netbox.constants import NESTED_SERIALIZER_PREFIX
from tenancy.api.nested_serializers import NestedTenantSerializer
from utilities.api import get_serializer_for_model
from virtualization.api.nested_serializers import NestedVirtualMachineSerializer
from vpn.api.nested_serializers import NestedL2VPNTerminationSerializer
from .field_serializers import IPAddressField, IPNetworkField
from .nested_serializers import *


#
# ASN ranges
#

class ASNRangeSerializer(NetBoxModelSerializer):
    url = serializers.HyperlinkedIdentityField(view_name='ipam-api:asnrange-detail')
    rir = NestedRIRSerializer()
    tenant = NestedTenantSerializer(required=False, allow_null=True)
    asn_count = serializers.IntegerField(read_only=True)

    class Meta:
        model = ASNRange
        fields = [
            'id', 'url', 'display', 'name', 'slug', 'rir', 'start', 'end', 'tenant', 'description', 'tags',
            'custom_fields', 'created', 'last_updated', 'asn_count',
        ]


#
# ASNs
#

class ASNSerializer(NetBoxModelSerializer):
    url = serializers.HyperlinkedIdentityField(view_name='ipam-api:asn-detail')
    rir = NestedRIRSerializer(required=False, allow_null=True)
    tenant = NestedTenantSerializer(required=False, allow_null=True)
    site_count = serializers.IntegerField(read_only=True)
    provider_count = serializers.IntegerField(read_only=True)

    class Meta:
        model = ASN
        fields = [
            'id', 'url', 'display', 'asn', 'rir', 'tenant', 'description', 'comments', 'tags', 'custom_fields',
            'created', 'last_updated', 'site_count', 'provider_count',
        ]


class AvailableASNSerializer(serializers.Serializer):
    """
    Representation of an ASN which does not exist in the database.
    """
    asn = serializers.IntegerField(read_only=True)
    description = serializers.CharField(required=False)

    def to_representation(self, asn):
        rir = NestedRIRSerializer(self.context['range'].rir, context={
            'request': self.context['request']
        }).data
        return {
            'rir': rir,
            'asn': asn,
        }


#
# VRFs
#

class VRFSerializer(NetBoxModelSerializer):
    url = serializers.HyperlinkedIdentityField(view_name='ipam-api:vrf-detail')
    tenant = NestedTenantSerializer(required=False, allow_null=True)
    import_targets = SerializedPKRelatedField(
        queryset=RouteTarget.objects.all(),
        serializer=NestedRouteTargetSerializer,
        required=False,
        many=True
    )
    export_targets = SerializedPKRelatedField(
        queryset=RouteTarget.objects.all(),
        serializer=NestedRouteTargetSerializer,
        required=False,
        many=True
    )
    ipaddress_count = serializers.IntegerField(read_only=True)
    prefix_count = serializers.IntegerField(read_only=True)

    class Meta:
        model = VRF
        fields = [
            'id', 'url', 'display', 'name', 'rd', 'tenant', 'enforce_unique', 'description', 'comments',
            'import_targets', 'export_targets', 'tags', 'custom_fields', 'created', 'last_updated', 'ipaddress_count',
            'prefix_count',
        ]


#
# Route targets
#

class RouteTargetSerializer(NetBoxModelSerializer):
    url = serializers.HyperlinkedIdentityField(view_name='ipam-api:routetarget-detail')
    tenant = NestedTenantSerializer(required=False, allow_null=True)

    class Meta:
        model = RouteTarget
        fields = [
            'id', 'url', 'display', 'name', 'tenant', 'description', 'comments', 'tags', 'custom_fields', 'created',
            'last_updated',
        ]


#
# RIRs/aggregates
#

class RIRSerializer(NetBoxModelSerializer):
    url = serializers.HyperlinkedIdentityField(view_name='ipam-api:rir-detail')
    aggregate_count = serializers.IntegerField(read_only=True)

    class Meta:
        model = RIR
        fields = [
            'id', 'url', 'display', 'name', 'slug', 'is_private', 'description', 'tags', 'custom_fields', 'created',
            'last_updated', 'aggregate_count',
        ]


class AggregateSerializer(NetBoxModelSerializer):
    url = serializers.HyperlinkedIdentityField(view_name='ipam-api:aggregate-detail')
    family = ChoiceField(choices=IPAddressFamilyChoices, read_only=True)
    rir = NestedRIRSerializer()
    tenant = NestedTenantSerializer(required=False, allow_null=True)
    prefix = IPNetworkField()

    class Meta:
        model = Aggregate
        fields = [
            'id', 'url', 'display', 'family', 'prefix', 'rir', 'tenant', 'date_added', 'description', 'comments',
            'tags', 'custom_fields', 'created', 'last_updated',
        ]


#
# FHRP Groups
#

class FHRPGroupSerializer(NetBoxModelSerializer):
    url = serializers.HyperlinkedIdentityField(view_name='ipam-api:fhrpgroup-detail')
    ip_addresses = NestedIPAddressSerializer(many=True, read_only=True)

    class Meta:
        model = FHRPGroup
        fields = [
            'id', 'name', 'url', 'display', 'protocol', 'group_id', 'auth_type', 'auth_key', 'description', 'comments',
            'tags', 'custom_fields', 'created', 'last_updated', 'ip_addresses',
        ]


class FHRPGroupAssignmentSerializer(NetBoxModelSerializer):
    url = serializers.HyperlinkedIdentityField(view_name='ipam-api:fhrpgroupassignment-detail')
    group = NestedFHRPGroupSerializer()
    interface_type = ContentTypeField(
        queryset=ContentType.objects.all()
    )
    interface = serializers.SerializerMethodField(read_only=True)

    class Meta:
        model = FHRPGroupAssignment
        fields = [
            'id', 'url', 'display', 'group', 'interface_type', 'interface_id', 'interface', 'priority', 'created',
            'last_updated',
        ]

    @extend_schema_field(serializers.JSONField(allow_null=True))
    def get_interface(self, obj):
        if obj.interface is None:
            return None
        serializer = get_serializer_for_model(obj.interface, prefix=NESTED_SERIALIZER_PREFIX)
        context = {'request': self.context['request']}
        return serializer(obj.interface, context=context).data


#
# VLANs
#

class RoleSerializer(NetBoxModelSerializer):
    url = serializers.HyperlinkedIdentityField(view_name='ipam-api:role-detail')
    prefix_count = serializers.IntegerField(read_only=True)
    vlan_count = serializers.IntegerField(read_only=True)

    class Meta:
        model = Role
        fields = [
            'id', 'url', 'display', 'name', 'slug', 'weight', 'description', 'tags', 'custom_fields', 'created',
            'last_updated', 'prefix_count', 'vlan_count',
        ]


class VLANGroupSerializer(NetBoxModelSerializer):
    url = serializers.HyperlinkedIdentityField(view_name='ipam-api:vlangroup-detail')
    scope_type = ContentTypeField(
        queryset=ContentType.objects.filter(
            model__in=VLANGROUP_SCOPE_TYPES
        ),
        allow_null=True,
        required=False,
        default=None
    )
    scope_id = serializers.IntegerField(allow_null=True, required=False, default=None)
    scope = serializers.SerializerMethodField(read_only=True)
    vlan_count = serializers.IntegerField(read_only=True)
    utilization = serializers.CharField(read_only=True)

    class Meta:
        model = VLANGroup
        fields = [
            'id', 'url', 'display', 'name', 'slug', 'scope_type', 'scope_id', 'scope', 'min_vid', 'max_vid',
            'description', 'tags', 'custom_fields', 'created', 'last_updated', 'vlan_count', 'utilization'
        ]
        validators = []

    @extend_schema_field(serializers.JSONField(allow_null=True))
    def get_scope(self, obj):
        if obj.scope_id is None:
            return None
        serializer = get_serializer_for_model(obj.scope, prefix=NESTED_SERIALIZER_PREFIX)
        context = {'request': self.context['request']}

        return serializer(obj.scope, context=context).data


class VLANSerializer(NetBoxModelSerializer):
    url = serializers.HyperlinkedIdentityField(view_name='ipam-api:vlan-detail')
    site = NestedSiteSerializer(required=False, allow_null=True)
    group = NestedVLANGroupSerializer(required=False, allow_null=True, default=None)
    tenant = NestedTenantSerializer(required=False, allow_null=True)
    status = ChoiceField(choices=VLANStatusChoices, required=False)
    role = NestedRoleSerializer(required=False, allow_null=True)
    l2vpn_termination = NestedL2VPNTerminationSerializer(read_only=True, allow_null=True)
    prefix_count = serializers.IntegerField(read_only=True)

    class Meta:
        model = VLAN
        fields = [
            'id', 'url', 'display', 'site', 'group', 'vid', 'name', 'tenant', 'status', 'role', 'description',
            'comments', 'l2vpn_termination', 'tags', 'custom_fields', 'created', 'last_updated', 'prefix_count',
        ]


class AvailableVLANSerializer(serializers.Serializer):
    """
    Representation of a VLAN which does not exist in the database.
    """
    vid = serializers.IntegerField(read_only=True)
    group = NestedVLANGroupSerializer(read_only=True)

    def to_representation(self, instance):
        return {
            'vid': instance,
            'group': NestedVLANGroupSerializer(
                self.context['group'],
                context={'request': self.context['request']}
            ).data,
        }


class CreateAvailableVLANSerializer(NetBoxModelSerializer):
    site = NestedSiteSerializer(required=False, allow_null=True)
    tenant = NestedTenantSerializer(required=False, allow_null=True)
    status = ChoiceField(choices=VLANStatusChoices, required=False)
    role = NestedRoleSerializer(required=False, allow_null=True)

    class Meta:
        model = VLAN
        fields = [
            'name', 'site', 'tenant', 'status', 'role', 'description', 'tags', 'custom_fields',
        ]

    def validate(self, data):
        # Bypass model validation since we don't have a VID yet
        return data


#
# Prefixes
#

class PrefixSerializer(NetBoxModelSerializer):
    url = serializers.HyperlinkedIdentityField(view_name='ipam-api:prefix-detail')
    family = ChoiceField(choices=IPAddressFamilyChoices, read_only=True)
    site = NestedSiteSerializer(required=False, allow_null=True)
    vrf = NestedVRFSerializer(required=False, allow_null=True)
    tenant = NestedTenantSerializer(required=False, allow_null=True)
    vlan = NestedVLANSerializer(required=False, allow_null=True)
    status = ChoiceField(choices=PrefixStatusChoices, required=False)
    role = NestedRoleSerializer(required=False, allow_null=True)
    children = serializers.IntegerField(read_only=True)
    _depth = serializers.IntegerField(read_only=True)
    prefix = IPNetworkField()

    class Meta:
        model = Prefix
        fields = [
            'id', 'url', 'display', 'family', 'prefix', 'site', 'vrf', 'tenant', 'vlan', 'status', 'role', 'is_pool',
            'mark_utilized', 'description', 'comments', 'tags', 'custom_fields', 'created', 'last_updated', 'children',
            '_depth',
        ]


class PrefixLengthSerializer(serializers.Serializer):

    prefix_length = serializers.IntegerField()

    def to_internal_value(self, data):
        requested_prefix = data.get('prefix_length')
        if requested_prefix is None:
            raise serializers.ValidationError({
                'prefix_length': 'this field can not be missing'
            })
        if not isinstance(requested_prefix, int):
            raise serializers.ValidationError({
                'prefix_length': 'this field must be int type'
            })

        prefix = self.context.get('prefix')
        if prefix.family == 4 and requested_prefix > 32:
            raise serializers.ValidationError({
                'prefix_length': 'Invalid prefix length ({}) for IPv4'.format((requested_prefix))
            })
        elif prefix.family == 6 and requested_prefix > 128:
            raise serializers.ValidationError({
                'prefix_length': 'Invalid prefix length ({}) for IPv6'.format((requested_prefix))
            })
        return data


class AvailablePrefixSerializer(serializers.Serializer):
    """
    Representation of a prefix which does not exist in the database.
    """
    family = serializers.IntegerField(read_only=True)
    prefix = serializers.CharField(read_only=True)
    vrf = NestedVRFSerializer(read_only=True)

    def to_representation(self, instance):
        if self.context.get('vrf'):
            vrf = NestedVRFSerializer(self.context['vrf'], context={'request': self.context['request']}).data
        else:
            vrf = None
        return {
            'family': instance.version,
            'prefix': str(instance),
            'vrf': vrf,
        }


#
# IP ranges
#

class IPRangeSerializer(NetBoxModelSerializer):
    url = serializers.HyperlinkedIdentityField(view_name='ipam-api:iprange-detail')
    family = ChoiceField(choices=IPAddressFamilyChoices, read_only=True)
    start_address = IPAddressField()
    end_address = IPAddressField()
    vrf = NestedVRFSerializer(required=False, allow_null=True)
    tenant = NestedTenantSerializer(required=False, allow_null=True)
    status = ChoiceField(choices=IPRangeStatusChoices, required=False)
    role = NestedRoleSerializer(required=False, allow_null=True)

    class Meta:
        model = IPRange
        fields = [
            'id', 'url', 'display', 'family', 'start_address', 'end_address', 'size', 'vrf', 'tenant', 'status', 'role',
            'description', 'comments', 'tags', 'custom_fields', 'created', 'last_updated',
            'mark_utilized', 'description', 'comments', 'tags', 'custom_fields', 'created', 'last_updated',
        ]


#
# IP addresses
#

class IPAddressSerializer(NetBoxModelSerializer):
    url = serializers.HyperlinkedIdentityField(view_name='ipam-api:ipaddress-detail')
    family = ChoiceField(choices=IPAddressFamilyChoices, read_only=True)
    address = IPAddressField()
    vrf = NestedVRFSerializer(required=False, allow_null=True)
    tenant = NestedTenantSerializer(required=False, allow_null=True)
    status = ChoiceField(choices=IPAddressStatusChoices, required=False)
    role = ChoiceField(choices=IPAddressRoleChoices, allow_blank=True, required=False)
    assigned_object_type = ContentTypeField(
        queryset=ContentType.objects.filter(IPADDRESS_ASSIGNMENT_MODELS),
        required=False,
        allow_null=True
    )
    assigned_object = serializers.SerializerMethodField(read_only=True)
    nat_inside = NestedIPAddressSerializer(required=False, allow_null=True)
    nat_outside = NestedIPAddressSerializer(many=True, read_only=True)

    class Meta:
        model = IPAddress
        fields = [
            'id', 'url', 'display', 'family', 'address', 'vrf', 'tenant', 'status', 'role', 'assigned_object_type',
            'assigned_object_id', 'assigned_object', 'nat_inside', 'nat_outside', 'dns_name', 'description', 'comments',
            'tags', 'custom_fields', 'created', 'last_updated',
        ]

    @extend_schema_field(serializers.JSONField(allow_null=True))
    def get_assigned_object(self, obj):
        if obj.assigned_object is None:
            return None
        serializer = get_serializer_for_model(obj.assigned_object, prefix=NESTED_SERIALIZER_PREFIX)
        context = {'request': self.context['request']}
        return serializer(obj.assigned_object, context=context).data


class AvailableIPSerializer(serializers.Serializer):
    """
    Representation of an IP address which does not exist in the database.
    """
    family = serializers.IntegerField(read_only=True)
    address = serializers.CharField(read_only=True)
    vrf = NestedVRFSerializer(read_only=True)
    description = serializers.CharField(required=False)

    def to_representation(self, instance):
        if self.context.get('vrf'):
            vrf = NestedVRFSerializer(self.context['vrf'], context={'request': self.context['request']}).data
        else:
            vrf = None
        return {
            'family': self.context['parent'].family,
            'address': f"{instance}/{self.context['parent'].mask_length}",
            'vrf': vrf,
        }


#
# Services
#

class ServiceTemplateSerializer(NetBoxModelSerializer):
    url = serializers.HyperlinkedIdentityField(view_name='ipam-api:servicetemplate-detail')
    protocol = ChoiceField(choices=ServiceProtocolChoices, required=False)

    class Meta:
        model = ServiceTemplate
        fields = [
            'id', 'url', 'display', 'name', 'ports', 'protocol', 'description', 'comments', 'tags', 'custom_fields',
            'created', 'last_updated',
        ]


class ServiceSerializer(NetBoxModelSerializer):
    url = serializers.HyperlinkedIdentityField(view_name='ipam-api:service-detail')
    device = NestedDeviceSerializer(required=False, allow_null=True)
    virtual_machine = NestedVirtualMachineSerializer(required=False, allow_null=True)
    protocol = ChoiceField(choices=ServiceProtocolChoices, required=False)
    ipaddresses = SerializedPKRelatedField(
        queryset=IPAddress.objects.all(),
        serializer=NestedIPAddressSerializer,
        required=False,
        many=True
    )

    class Meta:
        model = Service
        fields = [
            'id', 'url', 'display', 'device', 'virtual_machine', 'name', 'ports', 'protocol', 'ipaddresses',
            'description', 'comments', 'tags', 'custom_fields', 'created', 'last_updated',
<<<<<<< HEAD
        ]

#
# L2VPN
#


class L2VPNSerializer(NetBoxModelSerializer):
    url = serializers.HyperlinkedIdentityField(view_name='ipam-api:l2vpn-detail')
    type = ChoiceField(choices=L2VPNTypeChoices, required=False)
    import_targets = SerializedPKRelatedField(
        queryset=RouteTarget.objects.all(),
        serializer=NestedRouteTargetSerializer,
        required=False,
        many=True
    )
    export_targets = SerializedPKRelatedField(
        queryset=RouteTarget.objects.all(),
        serializer=NestedRouteTargetSerializer,
        required=False,
        many=True
    )
    tenant = NestedTenantSerializer(required=False, allow_null=True)

    class Meta:
        model = L2VPN
        fields = [
            'id', 'url', 'display', 'identifier', 'name', 'slug', 'type', 'import_targets', 'export_targets',
            'description', 'comments', 'tenant', 'tags', 'custom_fields', 'created', 'last_updated'
        ]


class L2VPNTerminationSerializer(NetBoxModelSerializer):
    url = serializers.HyperlinkedIdentityField(view_name='ipam-api:l2vpntermination-detail')
    l2vpn = NestedL2VPNSerializer()
    device = NestedDeviceSerializer(required=False)
    assigned_object_type = ContentTypeField(
        queryset=ContentType.objects.all()
    )
    assigned_object = serializers.SerializerMethodField(read_only=True)

    class Meta:
        model = L2VPNTermination
        fields = [
            'id', 'url', 'display', 'l2vpn', 'device', 'assigned_object_type', 'assigned_object_id',
            'assigned_object', 'tags', 'custom_fields', 'created', 'last_updated'
        ]

    @extend_schema_field(serializers.JSONField(allow_null=True))
    def get_assigned_object(self, instance):
        serializer = get_serializer_for_model(instance.assigned_object, prefix=NESTED_SERIALIZER_PREFIX)
        context = {'request': self.context['request']}
        return serializer(instance.assigned_object, context=context).data
=======
        ]
>>>>>>> b83fcc60
<|MERGE_RESOLUTION|>--- conflicted
+++ resolved
@@ -479,60 +479,4 @@
         fields = [
             'id', 'url', 'display', 'device', 'virtual_machine', 'name', 'ports', 'protocol', 'ipaddresses',
             'description', 'comments', 'tags', 'custom_fields', 'created', 'last_updated',
-<<<<<<< HEAD
-        ]
-
-#
-# L2VPN
-#
-
-
-class L2VPNSerializer(NetBoxModelSerializer):
-    url = serializers.HyperlinkedIdentityField(view_name='ipam-api:l2vpn-detail')
-    type = ChoiceField(choices=L2VPNTypeChoices, required=False)
-    import_targets = SerializedPKRelatedField(
-        queryset=RouteTarget.objects.all(),
-        serializer=NestedRouteTargetSerializer,
-        required=False,
-        many=True
-    )
-    export_targets = SerializedPKRelatedField(
-        queryset=RouteTarget.objects.all(),
-        serializer=NestedRouteTargetSerializer,
-        required=False,
-        many=True
-    )
-    tenant = NestedTenantSerializer(required=False, allow_null=True)
-
-    class Meta:
-        model = L2VPN
-        fields = [
-            'id', 'url', 'display', 'identifier', 'name', 'slug', 'type', 'import_targets', 'export_targets',
-            'description', 'comments', 'tenant', 'tags', 'custom_fields', 'created', 'last_updated'
-        ]
-
-
-class L2VPNTerminationSerializer(NetBoxModelSerializer):
-    url = serializers.HyperlinkedIdentityField(view_name='ipam-api:l2vpntermination-detail')
-    l2vpn = NestedL2VPNSerializer()
-    device = NestedDeviceSerializer(required=False)
-    assigned_object_type = ContentTypeField(
-        queryset=ContentType.objects.all()
-    )
-    assigned_object = serializers.SerializerMethodField(read_only=True)
-
-    class Meta:
-        model = L2VPNTermination
-        fields = [
-            'id', 'url', 'display', 'l2vpn', 'device', 'assigned_object_type', 'assigned_object_id',
-            'assigned_object', 'tags', 'custom_fields', 'created', 'last_updated'
-        ]
-
-    @extend_schema_field(serializers.JSONField(allow_null=True))
-    def get_assigned_object(self, instance):
-        serializer = get_serializer_for_model(instance.assigned_object, prefix=NESTED_SERIALIZER_PREFIX)
-        context = {'request': self.context['request']}
-        return serializer(instance.assigned_object, context=context).data
-=======
-        ]
->>>>>>> b83fcc60
+        ]