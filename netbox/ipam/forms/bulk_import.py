--- conflicted
+++ resolved
@@ -591,15 +591,9 @@
         super().clean()
 
         if self.cleaned_data.get('device') and self.cleaned_data.get('virtual_machine'):
-<<<<<<< HEAD
             raise ValidationError(_('Cannot import device and VM interface terminations simultaneously.'))
-        if not (self.cleaned_data.get('interface') or self.cleaned_data.get('vlan')):
+        if not self.instance and not (self.cleaned_data.get('interface') or self.cleaned_data.get('vlan')):
             raise ValidationError(_('Each termination must specify either an interface or a VLAN.'))
-=======
-            raise ValidationError('Cannot import device and VM interface terminations simultaneously.')
-        if not self.instance and not (self.cleaned_data.get('interface') or self.cleaned_data.get('vlan')):
-            raise ValidationError('Each termination must specify either an interface or a VLAN.')
->>>>>>> 0dbfbf69
         if self.cleaned_data.get('interface') and self.cleaned_data.get('vlan'):
             raise ValidationError(_('Cannot assign both an interface and a VLAN.'))
 
