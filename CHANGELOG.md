--- conflicted
+++ resolved
@@ -1,4 +1,3 @@
-<<<<<<< HEAD
 v2.6.0 (FUTURE)
 
 ## Changes
@@ -28,7 +27,9 @@
 ## Bug Fixes
 
 * [#2968](https://github.com/digitalocean/netbox/issues/2968) - Correct API documentation for SerializerMethodFields
-=======
+
+---
+
 v2.5.9 (2019-04-01)
 
 ## Enhancements
@@ -51,7 +52,6 @@
 * [#3026](https://github.com/digitalocean/netbox/issues/3026) - Tweak prefix/IP filter forms to filter using VRF ID rather than route distinguisher
 * [#3027](https://github.com/digitalocean/netbox/issues/3027) - Ignore empty local context data when rendering config contexts
 * [#3032](https://github.com/digitalocean/netbox/issues/3032) - Save assigned tags when creating a new secret
->>>>>>> 7c6d2a62
 
 ---
 
